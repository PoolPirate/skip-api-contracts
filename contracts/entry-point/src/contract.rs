use crate::{
    error::{ContractError, ContractResult},
<<<<<<< HEAD
    execute::{execute_post_swap_action, execute_swap_and_action, execute_user_swap, receive_cw20},
=======
    execute::{
        execute_post_swap_action, execute_swap_and_action, execute_swap_and_action_with_recover,
        execute_user_swap,
    },
>>>>>>> 8300cb11
    query::{query_ibc_transfer_adapter_contract, query_swap_venue_adapter_contract},
    reply::{reply_swap_and_action_with_recover, RECOVER_REPLY_ID},
    state::{BLOCKED_CONTRACT_ADDRESSES, IBC_TRANSFER_CONTRACT_ADDRESS, SWAP_VENUE_MAP},
};
use cosmwasm_std::{
    entry_point, to_binary, Binary, Deps, DepsMut, Env, MessageInfo, Reply, Response, StdResult,
};
use cw_utils::one_coin;
use skip::{
    asset::Asset,
    entry_point::{ExecuteMsg, InstantiateMsg, QueryMsg},
};

///////////////////
/// INSTANTIATE ///
///////////////////

#[cfg_attr(not(feature = "library"), entry_point)]
pub fn instantiate(
    deps: DepsMut,
    env: Env,
    _info: MessageInfo,
    msg: InstantiateMsg,
) -> ContractResult<Response> {
    // Create response object to return
    let mut response: Response = Response::new().add_attribute("action", "instantiate");

    // Insert the entry point contract address into the blocked contract addresses map
    BLOCKED_CONTRACT_ADDRESSES.save(deps.storage, &env.contract.address, &())?;

    // Iterate through the swap venues provided and create a map of venue names to swap adapter contract addresses
    for swap_venue in msg.swap_venues.iter() {
        // Validate the swap contract address
        let checked_swap_contract_address = deps
            .api
            .addr_validate(&swap_venue.adapter_contract_address)?;

        // Prevent duplicate swap venues by erroring if the venue name is already stored
        if SWAP_VENUE_MAP.has(deps.storage, &swap_venue.name) {
            return Err(ContractError::DuplicateSwapVenueName);
        }

        // Store the swap venue name and contract address inside the swap venue map
        SWAP_VENUE_MAP.save(
            deps.storage,
            &swap_venue.name,
            &checked_swap_contract_address,
        )?;

        // Insert the swap contract address into the blocked contract addresses map
        BLOCKED_CONTRACT_ADDRESSES.save(deps.storage, &checked_swap_contract_address, &())?;

        // Add the swap venue and contract address to the response
        response = response
            .add_attribute("action", "add_swap_venue")
            .add_attribute("name", &swap_venue.name)
            .add_attribute("contract_address", &checked_swap_contract_address);
    }

    // Validate ibc transfer adapter contract addresses
    let checked_ibc_transfer_contract_address =
        deps.api.addr_validate(&msg.ibc_transfer_contract_address)?;

    // Store the ibc transfer adapter contract address
    IBC_TRANSFER_CONTRACT_ADDRESS.save(deps.storage, &checked_ibc_transfer_contract_address)?;

    // Insert the ibc transfer adapter contract address into the blocked contract addresses map
    BLOCKED_CONTRACT_ADDRESSES.save(deps.storage, &checked_ibc_transfer_contract_address, &())?;

    // Add the ibc transfer adapter contract address to the response
    response = response
        .add_attribute("action", "add_ibc_transfer_adapter")
        .add_attribute("contract_address", &checked_ibc_transfer_contract_address);

    Ok(response)
}

///////////////
/// EXECUTE ///
///////////////

#[cfg_attr(not(feature = "library"), entry_point)]
pub fn execute(
    deps: DepsMut,
    env: Env,
    info: MessageInfo,
    msg: ExecuteMsg,
) -> ContractResult<Response> {
    match msg {
<<<<<<< HEAD
        ExecuteMsg::Receive(msg) => receive_cw20(deps, env, info, msg),
=======
        ExecuteMsg::SwapAndActionWithRecover {
            user_swap,
            min_coin,
            timeout_timestamp,
            post_swap_action,
            affiliates,
            recovery_addr,
        } => execute_swap_and_action_with_recover(
            deps,
            env,
            info,
            user_swap,
            min_coin,
            timeout_timestamp,
            post_swap_action,
            affiliates,
            recovery_addr,
        ),
>>>>>>> 8300cb11
        ExecuteMsg::SwapAndAction {
            user_swap,
            min_asset,
            timeout_timestamp,
            post_swap_action,
            affiliates,
        } => {
            let sent_asset: Asset = one_coin(&info)?.into();
            execute_swap_and_action(
                deps,
                env,
                sent_asset,
                user_swap,
                min_asset,
                timeout_timestamp,
                post_swap_action,
                affiliates,
            )
        }
        ExecuteMsg::UserSwap {
            swap,
            min_asset,
            remaining_asset,
            affiliates,
        } => execute_user_swap(
            deps,
            env,
            info,
            swap,
            min_asset,
            remaining_asset,
            affiliates,
        ),
        ExecuteMsg::PostSwapAction {
            min_asset,
            timeout_timestamp,
            post_swap_action,
            exact_out,
        } => execute_post_swap_action(
            deps,
            env,
            info,
            min_asset,
            timeout_timestamp,
            post_swap_action,
            exact_out,
        ),
    }
}

#[cfg_attr(not(feature = "library"), entry_point)]
pub fn reply(deps: DepsMut, _env: Env, msg: Reply) -> Result<Response, ContractError> {
    match msg.id {
        RECOVER_REPLY_ID => reply_swap_and_action_with_recover(deps, msg),
        _ => Err(ContractError::ReplyIdError(msg.id)),
    }
}

/////////////
/// QUERY ///
/////////////

#[cfg_attr(not(feature = "library"), entry_point)]
pub fn query(deps: Deps, _env: Env, msg: QueryMsg) -> StdResult<Binary> {
    match msg {
        QueryMsg::SwapVenueAdapterContract { name } => {
            to_binary(&query_swap_venue_adapter_contract(deps, name)?)
        }
        QueryMsg::IbcTransferAdapterContract {} => {
            to_binary(&query_ibc_transfer_adapter_contract(deps)?)
        }
    }
}<|MERGE_RESOLUTION|>--- conflicted
+++ resolved
@@ -1,13 +1,6 @@
 use crate::{
     error::{ContractError, ContractResult},
-<<<<<<< HEAD
-    execute::{execute_post_swap_action, execute_swap_and_action, execute_user_swap, receive_cw20},
-=======
-    execute::{
-        execute_post_swap_action, execute_swap_and_action, execute_swap_and_action_with_recover,
-        execute_user_swap,
-    },
->>>>>>> 8300cb11
+    execute::{execute_post_swap_action, execute_swap_and_action, execute_user_swap, receive_cw20, execute_swap_and_action_with_recover},
     query::{query_ibc_transfer_adapter_contract, query_swap_venue_adapter_contract},
     reply::{reply_swap_and_action_with_recover, RECOVER_REPLY_ID},
     state::{BLOCKED_CONTRACT_ADDRESSES, IBC_TRANSFER_CONTRACT_ADDRESS, SWAP_VENUE_MAP},
@@ -97,9 +90,7 @@
     msg: ExecuteMsg,
 ) -> ContractResult<Response> {
     match msg {
-<<<<<<< HEAD
         ExecuteMsg::Receive(msg) => receive_cw20(deps, env, info, msg),
-=======
         ExecuteMsg::SwapAndActionWithRecover {
             user_swap,
             min_coin,
@@ -118,7 +109,6 @@
             affiliates,
             recovery_addr,
         ),
->>>>>>> 8300cb11
         ExecuteMsg::SwapAndAction {
             user_swap,
             min_asset,
