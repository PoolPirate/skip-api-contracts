use crate::{
    error::{ContractError, ContractResult},
    state::{BLOCKED_CONTRACT_ADDRESSES, IBC_TRANSFER_CONTRACT_ADDRESS, SWAP_VENUE_MAP},
};
use cosmwasm_std::{
    from_binary, to_binary, Addr, BankMsg, Coin, DepsMut, Env, MessageInfo, Response, Uint128,
    WasmMsg,
};
use cw20::{Cw20Coin, Cw20ReceiveMsg};
use skip::{
    asset::{get_current_asset_available, Asset},
    entry_point::{Action, Affiliate, Cw20HookMsg, ExecuteMsg},
    ibc::{ExecuteMsg as IbcTransferExecuteMsg, IbcTransfer},
    swap::{
        validate_swap_operations, ExecuteMsg as SwapExecuteMsg, QueryMsg as SwapQueryMsg, Swap,
        SwapExactCoinOut,
    },
};

//////////////////////////
/// RECEIVE ENTRYPOINT ///
//////////////////////////

// Receive is the main entry point for the contract to
// receive cw20 tokens and execute the swap and action message
pub fn receive_cw20(
    deps: DepsMut,
    env: Env,
    info: MessageInfo,
    cw20_msg: Cw20ReceiveMsg,
) -> ContractResult<Response> {
    let sent_asset = Asset::Cw20(Cw20Coin {
        address: info.sender.to_string(),
        amount: cw20_msg.amount,
    });
    sent_asset.validate(&deps, &env, &info)?;

    match from_binary(&cw20_msg.msg)? {
        Cw20HookMsg::SwapAndAction {
            user_swap,
            min_asset,
            timeout_timestamp,
            post_swap_action,
            affiliates,
        } => execute_swap_and_action(
            deps,
            env,
            sent_asset,
            user_swap,
            min_asset,
            timeout_timestamp,
            post_swap_action,
            affiliates,
        ),
    }
}

///////////////////////////
/// EXECUTE ENTRYPOINTS ///
///////////////////////////

// Main entry point for the contract
// Dispatches the swap and post swap action
#[allow(clippy::too_many_arguments)]
pub fn execute_swap_and_action(
    deps: DepsMut,
    env: Env,
    sent_asset: Asset,
    user_swap: Swap,
    min_asset: Asset,
    timeout_timestamp: u64,
    post_swap_action: Action,
    affiliates: Vec<Affiliate>,
) -> ContractResult<Response> {
    // Create a response object to return
    let mut response: Response = Response::new().add_attribute("action", "execute_swap_and_action");

    // Error if the current block time is greater than the timeout timestamp
    if env.block.time.nanos() > timeout_timestamp {
        return Err(ContractError::Timeout);
    }

    let mut remaining_asset = sent_asset;

    // If the post swap action is an IBC transfer, then handle the ibc fees
    // by either creating a fee swap message or deducting the ibc fees from
    // the remaining coin received amount.
    if let Action::IbcTransfer { ibc_info, fee_swap } = &post_swap_action {
        let ibc_fee_coin = ibc_info
            .fee
            .as_ref()
            .map(|fee| fee.one_coin())
            .transpose()?;

        if let Some(fee_swap) = fee_swap {
            let ibc_fee_coin = ibc_fee_coin
                .clone()
                .ok_or(ContractError::FeeSwapWithoutIbcFees)?;

            // NOTE: this call mutates remaining_coin_received by deducting ibc_fee_coin's amount from it
            let fee_swap_msg = verify_and_create_fee_swap_msg(
                &deps,
                fee_swap,
                &mut remaining_asset,
                &ibc_fee_coin,
            )?;

            // Add the fee swap message to the response
            response = response
                .add_message(fee_swap_msg)
                .add_attribute("action", "dispatch_fee_swap");
        } else if let Some(ibc_fee_coin) = &ibc_fee_coin {
            if remaining_asset.denom() != ibc_fee_coin.denom {
                return Err(ContractError::IBCFeeDenomDiffersFromCoinReceived);
            }

            // Deduct the ibc_fee_coin amount from the remaining asset received amount
            remaining_asset.sub(ibc_fee_coin.amount)?;
        }

        // Dispatch the ibc fee bank send to the ibc transfer adapter contract if needed
        if let Some(ibc_fee_coin) = ibc_fee_coin {
            // Get the ibc transfer adapter contract address
            let ibc_transfer_contract_address = IBC_TRANSFER_CONTRACT_ADDRESS.load(deps.storage)?;

            // Create the ibc fee bank send message
            let ibc_fee_msg = BankMsg::Send {
                to_address: ibc_transfer_contract_address.to_string(),
                amount: vec![ibc_fee_coin],
            };

            // Add the ibc fee message to the response
            response = response
                .add_message(ibc_fee_msg)
                .add_attribute("action", "dispatch_ibc_fee_bank_send");
        }
    }

    // Set a boolean to determine if the user swap is exact out or not
    let exact_out = match &user_swap {
        Swap::SwapExactCoinIn(_) => false,
        Swap::SwapExactCoinOut(_) => true,
    };

    // Create the user swap message
    let user_swap_msg = WasmMsg::Execute {
        contract_addr: env.contract.address.to_string(),
        msg: to_binary(&ExecuteMsg::UserSwap {
            swap: user_swap,
            min_asset: min_asset.clone(),
            remaining_asset,
            affiliates,
        })?,
        funds: vec![],
    };

    // Add the user swap message to the response
    response = response
        .add_message(user_swap_msg)
        .add_attribute("action", "dispatch_user_swap");

    // Create the post swap action message
    let post_swap_action_msg = WasmMsg::Execute {
        contract_addr: env.contract.address.to_string(),
        msg: to_binary(&ExecuteMsg::PostSwapAction {
            min_asset,
            timeout_timestamp,
            post_swap_action,
            exact_out,
        })?,
        funds: vec![],
    };

    // Add the post swap action message to the response and return the response
    Ok(response
        .add_message(post_swap_action_msg)
        .add_attribute("action", "dispatch_post_swap_action"))
}

// Dispatches the user swap and refund/affiliate fee bank sends if needed
pub fn execute_user_swap(
    deps: DepsMut,
    env: Env,
    info: MessageInfo,
    swap: Swap,
    mut min_asset: Asset,
    mut remaining_asset: Asset,
    affiliates: Vec<Affiliate>,
) -> ContractResult<Response> {
    // Enforce the caller is the contract itself
    if info.sender != env.contract.address {
        return Err(ContractError::Unauthorized);
    }

    // Create a response object to return
    let mut response: Response = Response::new().add_attribute("action", "execute_user_swap");

    // Create affiliate response and total affiliate fee amount
    let mut affiliate_response: Response = Response::new();
    let mut total_affiliate_fee_amount: Uint128 = Uint128::zero();

    // If affiliates exist, create the affiliate fee messages and attributes and
    // add them to the affiliate response, updating the total affiliate fee amount
    for affiliate in affiliates.iter() {
        // Verify, calculate, and get the affiliate fee amount
        let affiliate_fee_amount =
            verify_and_calculate_affiliate_fee_amount(&deps, &min_asset, affiliate)?;

<<<<<<< HEAD
        // Add the affiliate fee amount to the total affiliate fee amount
        total_affiliate_fee_amount =
            total_affiliate_fee_amount.checked_add(affiliate_fee_amount)?;

        // Create the affiliate_fee_asset
        let affiliate_fee_asset = Asset::new(deps.api, min_asset.denom(), affiliate_fee_amount);

        // Create the affiliate fee message
        let affiliate_fee_msg = affiliate_fee_asset.transfer(&affiliate.address);

        // Add the affiliate fee message and attributes to the response
        affiliate_response = affiliate_response
            .add_message(affiliate_fee_msg)
            .add_attribute("action", "dispatch_affiliate_fee_bank_send")
            .add_attribute("address", &affiliate.address)
            .add_attribute("amount", affiliate_fee_amount);
=======
        if affiliate_fee_amount > Uint128::zero() {
            // Add the affiliate fee amount to the total affiliate fee amount
            total_affiliate_fee_amount =
                total_affiliate_fee_amount.checked_add(affiliate_fee_amount)?;

            // Create the affiliate fee bank send message
            let affiliate_fee_msg = BankMsg::Send {
                to_address: affiliate.address.clone(),
                amount: vec![Coin {
                    denom: min_coin.denom.clone(),
                    amount: affiliate_fee_amount,
                }],
            };

            // Add the affiliate fee message and attributes to the response
            affiliate_response = affiliate_response
                .add_message(affiliate_fee_msg)
                .add_attribute("action", "dispatch_affiliate_fee_bank_send")
                .add_attribute("address", &affiliate.address)
                .add_attribute("amount", affiliate_fee_amount);
        }
>>>>>>> 169bd95d
    }

    // Create the user swap message
    match swap {
        Swap::SwapExactCoinIn(swap) => {
            // Validate swap operations
            validate_swap_operations(&swap.operations, remaining_asset.denom(), min_asset.denom())?;

            // Get swap adapter contract address from venue name
            let user_swap_adapter_contract_address =
                SWAP_VENUE_MAP.load(deps.storage, &swap.swap_venue_name)?;

            // Create the user swap message args
            let user_swap_msg_args: SwapExecuteMsg = swap.into();

            // Create the user swap message
            let user_swap_msg = remaining_asset.into_wasm_msg(
                user_swap_adapter_contract_address.to_string(),
                to_binary(&user_swap_msg_args)?,
            )?;

            response = response
                .add_message(user_swap_msg)
                .add_attribute("action", "dispatch_user_swap_exact_coin_in");
        }
        Swap::SwapExactCoinOut(swap) => {
            // Validate swap operations
            validate_swap_operations(&swap.operations, remaining_asset.denom(), min_asset.denom())?;

            // Get swap adapter contract address from venue name
            let user_swap_adapter_contract_address =
                SWAP_VENUE_MAP.load(deps.storage, &swap.swap_venue_name)?;

            // Calculate the swap coin out by adding the min asset amount to the total affiliate fee amount
            min_asset.add(total_affiliate_fee_amount)?;

            // Query the swap adapter to get the asset in needed to obtain the min asset plus affiliates
            let user_swap_asset_in = query_swap_asset_in(
                &deps,
                &user_swap_adapter_contract_address,
                &swap,
                &min_asset,
            )?;

            // Verify the user swap in denom is the same as the denom received from the message to the contract
            if user_swap_asset_in.denom() != remaining_asset.denom() {
                return Err(ContractError::UserSwapCoinInDenomMismatch);
            }

            // Calculate refund amount to send back to the user
            remaining_asset.sub(user_swap_asset_in.amount())?;

            // If refund amount gt zero, then create the refund message and add it to the response
            if remaining_asset.amount() > Uint128::zero() {
                // Get the refund address from the swap
                let to_address = swap
                    .refund_address
                    .clone()
                    .ok_or(ContractError::NoRefundAddress)?;

                // Validate the refund address
                deps.api.addr_validate(&to_address)?;

                // Get the refund amount
                let refund_amount = remaining_asset.amount();

                // Create the refund message
                let refund_msg = remaining_asset.transfer(&to_address);

                // Add the refund message and attributes to the response
                response = response
                    .add_message(refund_msg)
                    .add_attribute("action", "dispatch_refund")
                    .add_attribute("address", &to_address)
                    .add_attribute("amount", refund_amount);
            }

            // Create the user swap message args
            let user_swap_msg_args: SwapExecuteMsg = swap.into();

            // Create the user swap message
            let user_swap_msg = user_swap_asset_in.into_wasm_msg(
                user_swap_adapter_contract_address.to_string(),
                to_binary(&user_swap_msg_args)?,
            )?;

            response = response
                .add_message(user_swap_msg)
                .add_attribute("action", "dispatch_user_swap_exact_coin_out");
        }
    }

    // Add the affiliate messages and attributes to the response and return the response
    // Having the affiliate messages after the swap is purposeful, so that the affiliate
    // bank sends are valid and the contract has funds to send to the affiliates.
    Ok(response
        .add_submessages(affiliate_response.messages)
        .add_attributes(affiliate_response.attributes))
}

// Dispatches the post swap action
// Can only be called by the contract itself
pub fn execute_post_swap_action(
    deps: DepsMut,
    env: Env,
    info: MessageInfo,
    min_asset: Asset,
    timeout_timestamp: u64,
    post_swap_action: Action,
    exact_out: bool,
) -> ContractResult<Response> {
    // Enforce the caller is the contract itself
    if info.sender != env.contract.address {
        return Err(ContractError::Unauthorized);
    }

    // Create a response object to return
    let mut response: Response =
        Response::new().add_attribute("action", "execute_post_swap_action");

    // Get contract balance of min out coin immediately after swap
    // for fee deduction and transfer out amount enforcement
    let transfer_out_asset = get_current_asset_available(&deps, &env, min_asset.denom())?;

    // Error if the contract balance is less than the min out coin amount
    if transfer_out_asset.amount() < min_asset.amount() {
        return Err(ContractError::ReceivedLessCoinFromSwapsThanMinCoin);
    }

    // Set the transfer out coin to the min coin if exact out is true
    let transfer_out_asset = if exact_out {
        min_asset
    } else {
        transfer_out_asset
    };

    match post_swap_action {
        Action::BankSend { to_address } => {
            // Error if the destination address is not a valid address on the current chain
            deps.api.addr_validate(&to_address)?;

            // Create the bank send message
            let bank_send_msg = transfer_out_asset.transfer(&to_address);

            // Add the bank send message to the response
            response = response
                .add_message(bank_send_msg)
                .add_attribute("action", "dispatch_post_swap_bank_send");
        }
        Action::IbcTransfer { ibc_info, .. } => {
            // Validates recover address, errors if invalid
            deps.api.addr_validate(&ibc_info.recover_address)?;

            let transfer_out_coin = match transfer_out_asset {
                Asset::Native(coin) => coin,
                _ => return Err(ContractError::NonNativeIbcTransfer),
            };

            // Create the IBC transfer message
            let ibc_transfer_msg: IbcTransferExecuteMsg = IbcTransfer {
                info: ibc_info,
                coin: transfer_out_coin.clone(),
                timeout_timestamp,
            }
            .into();

            // Get the IBC transfer adapter contract address
            let ibc_transfer_contract_address = IBC_TRANSFER_CONTRACT_ADDRESS.load(deps.storage)?;

            // Send the IBC transfer by calling the IBC transfer contract
            let ibc_transfer_msg = WasmMsg::Execute {
                contract_addr: ibc_transfer_contract_address.to_string(),
                msg: to_binary(&ibc_transfer_msg)?,
                funds: vec![transfer_out_coin],
            };

            // Add the IBC transfer message to the response
            response = response
                .add_message(ibc_transfer_msg)
                .add_attribute("action", "dispatch_post_swap_ibc_transfer");
        }
        Action::ContractCall {
            contract_address,
            msg,
        } => {
            // Verify the contract address is valid, error if invalid
            let checked_contract_address = deps.api.addr_validate(&contract_address)?;

            // Error if the contract address is in the blocked contract addresses map
            if BLOCKED_CONTRACT_ADDRESSES.has(deps.storage, &checked_contract_address) {
                return Err(ContractError::ContractCallAddressBlocked);
            }

            // Create the contract call message
            let contract_call_msg = transfer_out_asset.into_wasm_msg(contract_address, msg)?;

            // Add the contract call message to the response
            response = response
                .add_message(contract_call_msg)
                .add_attribute("action", "dispatch_post_swap_contract_call");
        }
    };

    Ok(response)
}

////////////////////////
/// HELPER FUNCTIONS ///
////////////////////////

// SWAP MESSAGE HELPER FUNCTIONS

// Creates the fee swap message and returns it
// Also deducts the fee swap in amount from the mutable user swap coin
fn verify_and_create_fee_swap_msg(
    deps: &DepsMut,
    fee_swap: &SwapExactCoinOut,
    remaining_asset: &mut Asset,
    ibc_fee_coin: &Coin,
) -> ContractResult<WasmMsg> {
    // Validate swap operations
    validate_swap_operations(
        &fee_swap.operations,
        remaining_asset.denom(),
        &ibc_fee_coin.denom,
    )?;

    // Get swap adapter contract address from venue name
    let fee_swap_adapter_contract_address =
        SWAP_VENUE_MAP.load(deps.storage, &fee_swap.swap_venue_name)?;

    // Query the swap adapter to get the coin in needed for the fee swap
    let fee_swap_asset_in = query_swap_asset_in(
        deps,
        &fee_swap_adapter_contract_address,
        fee_swap,
        &ibc_fee_coin.clone().into(),
    )?;

    // Verify the fee swap in denom is the same as the denom received from the message to the contract
    if fee_swap_asset_in.denom() != remaining_asset.denom() {
        return Err(ContractError::FeeSwapCoinInDenomMismatch);
    }

    // Deduct the fee swap in amount from the swappable coin
    // Error if swap requires more than the swappable coin amount
    remaining_asset.sub(fee_swap_asset_in.amount())?;

    // Create the fee swap message args
    let fee_swap_msg_args: SwapExecuteMsg = fee_swap.clone().into();

    // Create the fee swap message
    let fee_swap_msg = fee_swap_asset_in.into_wasm_msg(
        fee_swap_adapter_contract_address.to_string(),
        to_binary(&fee_swap_msg_args)?,
    )?;

    Ok(fee_swap_msg)
}

// AFFILIATE FEE HELPER FUNCTIONS

// Verifies the affiliate address is valid, if so then
// returns the calculated affiliate fee amount.
fn verify_and_calculate_affiliate_fee_amount(
    deps: &DepsMut,
    min_asset: &Asset,
    affiliate: &Affiliate,
) -> ContractResult<Uint128> {
    // Verify the affiliate address is valid
    deps.api.addr_validate(&affiliate.address)?;

    // Get the affiliate fee amount by multiplying the min_coin
    // amount by the affiliate basis points fee divided by 10000
    let affiliate_fee_amount = min_asset
        .amount()
        .multiply_ratio(affiliate.basis_points_fee, Uint128::new(10000));

    Ok(affiliate_fee_amount)
}

// QUERY HELPER FUNCTIONS

// Unexposed query helper function that queries the swap adapter contract to get the
// coin in needed for the fee swap. Verifies the fee swap in denom is the same as the
// swap coin denom from the message. Returns the fee swap coin in.
fn query_swap_asset_in(
    deps: &DepsMut,
    swap_adapter_contract_address: &Addr,
    swap: &SwapExactCoinOut,
    swap_asset_out: &Asset,
) -> ContractResult<Asset> {
    // Query the swap adapter to get the coin in needed for the fee swap
    let fee_swap_asset_in: Asset = deps.querier.query_wasm_smart(
        swap_adapter_contract_address,
        &SwapQueryMsg::SimulateSwapExactAssetOut {
            asset_out: swap_asset_out.clone(),
            swap_operations: swap.operations.clone(),
        },
    )?;

    Ok(fee_swap_asset_in)
}<|MERGE_RESOLUTION|>--- conflicted
+++ resolved
@@ -206,37 +206,16 @@
         let affiliate_fee_amount =
             verify_and_calculate_affiliate_fee_amount(&deps, &min_asset, affiliate)?;
 
-<<<<<<< HEAD
-        // Add the affiliate fee amount to the total affiliate fee amount
-        total_affiliate_fee_amount =
-            total_affiliate_fee_amount.checked_add(affiliate_fee_amount)?;
-
-        // Create the affiliate_fee_asset
-        let affiliate_fee_asset = Asset::new(deps.api, min_asset.denom(), affiliate_fee_amount);
-
-        // Create the affiliate fee message
-        let affiliate_fee_msg = affiliate_fee_asset.transfer(&affiliate.address);
-
-        // Add the affiliate fee message and attributes to the response
-        affiliate_response = affiliate_response
-            .add_message(affiliate_fee_msg)
-            .add_attribute("action", "dispatch_affiliate_fee_bank_send")
-            .add_attribute("address", &affiliate.address)
-            .add_attribute("amount", affiliate_fee_amount);
-=======
         if affiliate_fee_amount > Uint128::zero() {
             // Add the affiliate fee amount to the total affiliate fee amount
             total_affiliate_fee_amount =
                 total_affiliate_fee_amount.checked_add(affiliate_fee_amount)?;
 
-            // Create the affiliate fee bank send message
-            let affiliate_fee_msg = BankMsg::Send {
-                to_address: affiliate.address.clone(),
-                amount: vec![Coin {
-                    denom: min_coin.denom.clone(),
-                    amount: affiliate_fee_amount,
-                }],
-            };
+            // Create the affiliate_fee_asset
+            let affiliate_fee_asset = Asset::new(deps.api, min_asset.denom(), affiliate_fee_amount);
+
+            // Create the affiliate fee message
+            let affiliate_fee_msg = affiliate_fee_asset.transfer(&affiliate.address);
 
             // Add the affiliate fee message and attributes to the response
             affiliate_response = affiliate_response
@@ -245,7 +224,6 @@
                 .add_attribute("address", &affiliate.address)
                 .add_attribute("amount", affiliate_fee_amount);
         }
->>>>>>> 169bd95d
     }
 
     // Create the user swap message
